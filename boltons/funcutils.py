--- conflicted
+++ resolved
@@ -578,15 +578,7 @@
                 annotations = self.annotations
             else:
                 annotations = {}
-<<<<<<< HEAD
-            return formatargspec(self.args,
-                                 self.varargs,
-                                 self.varkw,
-                                 [],
-                                 self.kwonlyargs,
-                                 {},
-                                 annotations)
-=======
+
             return inspect_formatargspec(self.args,
                                          self.varargs,
                                          self.varkw,
@@ -594,7 +586,6 @@
                                          self.kwonlyargs,
                                          {},
                                          annotations)
->>>>>>> a1d9d497
 
         _KWONLY_MARKER = re.compile(r"""
         \*     # a star
@@ -611,16 +602,6 @@
                                     for arg in self.kwonlyargs)
                 formatters['formatvalue'] = lambda value: '=' + value
 
-<<<<<<< HEAD
-            sig = formatargspec(self.args,
-                                self.varargs,
-                                self.varkw,
-                                [],
-                                kwonly_pairs,
-                                kwonly_pairs,
-                                {},
-                                **formatters)
-=======
             sig = inspect_formatargspec(self.args,
                                         self.varargs,
                                         self.varkw,
@@ -629,7 +610,6 @@
                                         kwonly_pairs,
                                         {},
                                         **formatters)
->>>>>>> a1d9d497
             sig = self._KWONLY_MARKER.sub('', sig)
             return sig[1:-1]
 
@@ -866,57 +846,4 @@
                 setattr(cls, opname, opfunc)
         return cls
 
-if not _IS_PY2:
-    # copied from python 3 implementation without deprecation warning
-    def formatargspec(args, varargs=None, varkw=None, defaults=None,
-                    kwonlyargs=(), kwonlydefaults={}, annotations={},
-                    formatarg=str,
-                    formatvarargs=lambda name: '*' + name,
-                    formatvarkw=lambda name: '**' + name,
-                    formatvalue=lambda value: '=' + repr(value),
-                    formatreturns=lambda text: ' -> ' + text,
-                    formatannotation=inspect.formatannotation):
-        """Format an argument spec from the values returned by getfullargspec.
-
-        The first seven arguments are (args, varargs, varkw, defaults,
-        kwonlyargs, kwonlydefaults, annotations).  The other five arguments
-        are the corresponding optional formatting functions that are called to
-        turn names and values into strings.  The last argument is an optional
-        function to format the sequence of arguments.
-
-        Deprecated since Python 3.5: use the `signature` function and `Signature`
-        objects.
-        """
-
-        def formatargandannotation(arg):
-            result = formatarg(arg)
-            if arg in annotations:
-                result += ': ' + formatannotation(annotations[arg])
-            return result
-        specs = []
-        if defaults:
-            firstdefault = len(args) - len(defaults)
-        for i, arg in enumerate(args):
-            spec = formatargandannotation(arg)
-            if defaults and i >= firstdefault:
-                spec = spec + formatvalue(defaults[i - firstdefault])
-            specs.append(spec)
-        if varargs is not None:
-            specs.append(formatvarargs(formatargandannotation(varargs)))
-        else:
-            if kwonlyargs:
-                specs.append('*')
-        if kwonlyargs:
-            for kwonlyarg in kwonlyargs:
-                spec = formatargandannotation(kwonlyarg)
-                if kwonlydefaults and kwonlyarg in kwonlydefaults:
-                    spec += formatvalue(kwonlydefaults[kwonlyarg])
-                specs.append(spec)
-        if varkw is not None:
-            specs.append(formatvarkw(formatargandannotation(varkw)))
-        result = '(' + ', '.join(specs) + ')'
-        if 'return' in annotations:
-            result += formatreturns(formatannotation(annotations['return']))
-        return result
-
 # end funcutils.py