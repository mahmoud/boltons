--- conflicted
+++ resolved
@@ -35,16 +35,12 @@
 """
 from __future__ import annotations
 
-<<<<<<< HEAD
-=======
 
 import builtins
 import collections
->>>>>>> ce7c7d2b
 import re
 import string
 import sys
-<<<<<<< HEAD
 from typing import TYPE_CHECKING, Dict, overload
 import uuid
 import zlib
@@ -52,25 +48,15 @@
 import unicodedata
 import collections
 from collections.abc import Callable, Generator, Iterable, Mapping, Sized
-=======
-import typing
-import unicodedata
-import uuid
-import zlib
-from collections.abc import Mapping
->>>>>>> ce7c7d2b
 from gzip import GzipFile
 from html import entities as htmlentitydefs
 from html.parser import HTMLParser
 from io import BytesIO as StringIO
 
-<<<<<<< HEAD
 if TYPE_CHECKING:
     from _typeshed import ReadableBuffer
     from typing_extensions import Literal
 
-=======
->>>>>>> ce7c7d2b
 __all__ = ['camel2under', 'under2camel', 'slugify', 'split_punct_ws',
            'unit_len', 'ordinalize', 'cardinalize', 'pluralize', 'singularize',
            'asciify', 'is_ascii', 'is_uuid', 'html2text', 'strip_ansi',
@@ -597,13 +583,7 @@
 
 class HTMLTextExtractor(HTMLParser):
     def __init__(self) -> None:
-<<<<<<< HEAD
-        self.reset()
-        self.strict = False
-        self.convert_charrefs = True
-=======
         super().__init__(convert_charrefs=True)
->>>>>>> ce7c7d2b
         self.result: list[str] = []
 
     def handle_data(self, d: str) -> None:
