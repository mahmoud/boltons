
from datetime import timedelta, date

import pytest

from boltons.timeutils import total_seconds, daterange


def test_float_total_seconds():
    """Check for floating point precision loss per
    http://bugs.python.org/issue8644 and tests in the corresponding
    diff, spurred by
    https://github.com/mahmoud/boltons/pull/13#issuecomment-93835612 .

    The funny thing is that floating point precision loss is
    definitely happening. With or without true division, in Python
    2.7's native timedelta.total_seconds() as well as
    dateutils.total_seconds. The constants in the tests below are from
    manual tests on Python 2.7.6 final. 2.6 does vary slightly, but it
    might just be a repr change.

    With these tests in mind, I'm not sure why the Python issue got
    created in the first place.

    """
    assert total_seconds(timedelta(microseconds=1)) == 1e-06
    assert total_seconds(timedelta(microseconds=-1)) == -1e-06
    assert total_seconds(timedelta(microseconds=-2)) == -2e-06
    assert total_seconds(timedelta(days=2 ** 29, microseconds=1)) == 46385646796800.0

    assert total_seconds(timedelta(seconds=123456.789012)) == 123456.789012
    assert total_seconds(timedelta(seconds=-123456.789012)) == -123456.789012


def test_daterange_years():
    new_year = date(2017, 1, 1)
    bit_rollover = date(2038, 1, 19)

    new_years_remaining = daterange(new_year, bit_rollover, step=(1, 0, 0))
    assert len(list(new_years_remaining)) == 22

    y2025 = date(2025, 1, 1)
    bakers_years_til_2025 = list(daterange(new_year, y2025, step=(1, 1, 0)))
    assert len(bakers_years_til_2025) == 8
    assert bakers_years_til_2025[-1] == date(2024, 8, 1)
    assert bakers_years_til_2025[-1] == date(2024, 8, 1)

    years_from_2025 = list(daterange(y2025, new_year, step=(-1, 0, 0),
                                     inclusive=True))

    assert years_from_2025[0] == date(2025, 1, 1)
    assert years_from_2025[-1] == date(2017, 1, 1)


<<<<<<< HEAD
=======
def test_daterange_years_step():
    start_day = date(year=2012, month=12, day=25)
    end_day = date(year=2016, month=1, day=1)
    dates = list(daterange(start_day, end_day, step=(1, 0, 0), inclusive=False))
    expected = [date(year=2012, month=12, day=25), date(year=2013, month=12, day=25), date(year=2014, month=12, day=25), date(year=2015, month=12, day=25)]

    assert dates == expected

    dates = list(daterange(start_day, end_day, step=(0, 13, 0), inclusive=False))
    expected = [date(year=2012, month=12, day=25), date(year=2014, month=1, day=25), date(year=2015, month=2, day=25)]
    assert dates == expected


>>>>>>> 9420cfeb
def test_daterange_infinite():
    today = date.today()
    infinite_dates = daterange(today, None)
    for i in range(10):
        assert next(infinite_dates) == today + timedelta(days=i)


def test_daterange_with_same_start_stop():
    today = date.today()

    date_range = daterange(today, today)
    with pytest.raises(StopIteration):
        next(date_range)

    date_range_inclusive = daterange(today, today, inclusive=True)
    assert next(date_range_inclusive) == today
    with pytest.raises(StopIteration):
        next(date_range_inclusive)<|MERGE_RESOLUTION|>--- conflicted
+++ resolved
@@ -52,8 +52,6 @@
     assert years_from_2025[-1] == date(2017, 1, 1)
 
 
-<<<<<<< HEAD
-=======
 def test_daterange_years_step():
     start_day = date(year=2012, month=12, day=25)
     end_day = date(year=2016, month=1, day=1)
@@ -65,9 +63,8 @@
     dates = list(daterange(start_day, end_day, step=(0, 13, 0), inclusive=False))
     expected = [date(year=2012, month=12, day=25), date(year=2014, month=1, day=25), date(year=2015, month=2, day=25)]
     assert dates == expected
-
-
->>>>>>> 9420cfeb
+    
+    
 def test_daterange_infinite():
     today = date.today()
     infinite_dates = daterange(today, None)
