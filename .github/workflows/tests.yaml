name: Tests
on:
  push:
    paths-ignore:
      - "docs/**"
      - "*.md"
      - "*.rst"
  pull_request:
    paths-ignore:
      - "docs/**"
      - "*.md"
      - "*.rst"
jobs:
  tests:
    name: ${{ matrix.name }}
    runs-on: ${{ matrix.os }}
    strategy:
      fail-fast: false
      matrix:
        include:
<<<<<<< HEAD
          - { name: Windows, python: "3.13", os: windows-latest, tox: py313 }
          - { name: Mac, python: "3.13", os: macos-latest, tox: py313 }
          - { name: Linux, python: "3.13", os: ubuntu-latest, tox: "py313,mypy" }
          - { name: "3.12", python: "3.12", os: ubuntu-latest, tox: "py312,mypy" }
          - { name: "3.11", python: "3.11", os: ubuntu-latest, tox: "py311,mypy" }
          - { name: "3.10", python: "3.10", os: ubuntu-latest, tox: "py310,mypy" }
          - { name: "3.9", python: "3.9", os: ubuntu-latest, tox: "py39,mypy" }
          - { name: "3.8", python: "3.8", os: ubuntu-latest, tox: "py38,mypy" }
=======
          - { name: Linux, python: "3.14", os: ubuntu-latest, tox: py314 }
          - { name: Windows, python: "3.14", os: windows-latest, tox: py314 }
          - { name: Mac, python: "3.14", os: macos-latest, tox: py314 }
          - { name: "3.13", python: "3.13", os: ubuntu-latest, tox: py313 }
          - { name: "3.12", python: "3.12", os: ubuntu-latest, tox: py312 }
          - { name: "3.11", python: "3.11", os: ubuntu-latest, tox: py311 }
          - { name: "3.10", python: "3.10", os: ubuntu-latest, tox: py310 }
          - { name: "3.9", python: "3.9", os: ubuntu-latest, tox: py39 }
          - { name: "3.8", python: "3.8", os: ubuntu-latest, tox: py38 }
>>>>>>> ce7c7d2b
          - { name: "3.7", python: "3.7", os: ubuntu-22.04, tox: py37 }
          - { name: "PyPy3", python: "pypy-3.9", os: ubuntu-latest, tox: pypy3 }
    steps:
      - uses: actions/checkout@v4
      - uses: actions/setup-python@v5
        with:
          python-version: ${{ matrix.python }}
      - name: update pip
        run: |
          pip install -U wheel
          pip install -U setuptools
          python -m pip install -U pip
      - name: get pip cache dir
        id: pip-cache
        shell: bash
        run: |
          echo "dir=$(pip cache dir)" >> "$GITHUB_OUTPUT"
      - name: cache pip
        uses: actions/cache@v4
        with:
          path: ${{ steps.pip-cache.outputs.dir }}
          key: pip|${{ runner.os }}|${{ matrix.python }}|${{ hashFiles('pyproject.toml') }}|${{ hashFiles('requirements/*.txt') }}
      - run: pip install tox
      - run: tox -e ${{ matrix.tox }}<|MERGE_RESOLUTION|>--- conflicted
+++ resolved
@@ -18,16 +18,6 @@
       fail-fast: false
       matrix:
         include:
-<<<<<<< HEAD
-          - { name: Windows, python: "3.13", os: windows-latest, tox: py313 }
-          - { name: Mac, python: "3.13", os: macos-latest, tox: py313 }
-          - { name: Linux, python: "3.13", os: ubuntu-latest, tox: "py313,mypy" }
-          - { name: "3.12", python: "3.12", os: ubuntu-latest, tox: "py312,mypy" }
-          - { name: "3.11", python: "3.11", os: ubuntu-latest, tox: "py311,mypy" }
-          - { name: "3.10", python: "3.10", os: ubuntu-latest, tox: "py310,mypy" }
-          - { name: "3.9", python: "3.9", os: ubuntu-latest, tox: "py39,mypy" }
-          - { name: "3.8", python: "3.8", os: ubuntu-latest, tox: "py38,mypy" }
-=======
           - { name: Linux, python: "3.14", os: ubuntu-latest, tox: py314 }
           - { name: Windows, python: "3.14", os: windows-latest, tox: py314 }
           - { name: Mac, python: "3.14", os: macos-latest, tox: py314 }
@@ -37,7 +27,6 @@
           - { name: "3.10", python: "3.10", os: ubuntu-latest, tox: py310 }
           - { name: "3.9", python: "3.9", os: ubuntu-latest, tox: py39 }
           - { name: "3.8", python: "3.8", os: ubuntu-latest, tox: py38 }
->>>>>>> ce7c7d2b
           - { name: "3.7", python: "3.7", os: ubuntu-22.04, tox: py37 }
           - { name: "PyPy3", python: "pypy-3.9", os: ubuntu-latest, tox: pypy3 }
     steps:
